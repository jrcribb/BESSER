from fastapi import FastAPI, HTTPException, File, UploadFile
from fastapi.middleware.cors import CORSMiddleware
from fastapi.responses import StreamingResponse, Response
import os, io, zipfile, shutil
import tempfile
import uuid
import asyncio

from besser.utilities.buml_code_builder import domain_model_to_code
from besser.generators.django import DjangoGenerator
from besser.generators.python_classes import PythonGenerator
from besser.generators.java_classes import JavaGenerator
from besser.generators.pydantic_classes import PydanticGenerator
from besser.generators.sql_alchemy import SQLAlchemyGenerator
from besser.generators.sql import SQLGenerator
from besser.generators.backend import BackendGenerator

from besser.utilities.web_modeling_editor.backend.models.class_diagram import ClassDiagramInput
from besser.utilities.web_modeling_editor.backend.services.json_to_buml import process_class_diagram, process_state_machine
from besser.utilities.web_modeling_editor.backend.services.buml_to_json import domain_model_to_json, parse_buml_content, state_machine_to_json

app = FastAPI(
    title="Besser Backend API",
    description="API for generating code from UML class diagrams using various generators",
    version="1.0.0"
)

# Set up CORS middleware
app.add_middleware(
    CORSMiddleware,
    allow_origins=["*"],
    allow_credentials=True,
    allow_methods=["*"],
    allow_headers=["*"],
)

# Define generator mappings
GENERATOR_CONFIG = {
    "python": (PythonGenerator, "classes.py"),
    "java": (JavaGenerator, "java_classes.zip"),
    "django": (DjangoGenerator, "django_project.zip"),
    "pydantic": (PydanticGenerator, "pydantic_classes.py"),
    "sqlalchemy": (SQLAlchemyGenerator, "sql_alchemy.py"),
    "sql": (SQLGenerator, "tables.sql"),
    "backend": (BackendGenerator, "backend.zip")
}

@app.post("/generate-output")
async def generate_output(input_data: ClassDiagramInput):
    temp_dir = tempfile.mkdtemp(prefix=f'besser_{uuid.uuid4().hex}_')
    try:
        json_data = input_data.dict()
        generator = input_data.generator
        
        if generator not in GENERATOR_CONFIG:
            raise HTTPException(status_code=400, detail="Invalid generator type specified.")

        buml_model = process_class_diagram(json_data)
        generator_class, file_name = GENERATOR_CONFIG[generator]

        # Handle Django generator with config
        if generator == "django":
            if not input_data.config:
                raise HTTPException(status_code=400, detail="Django configuration is required")
            
            # Clean up any existing project directory first
            project_dir = os.path.join(temp_dir, input_data.config.project_name)
            if os.path.exists(project_dir):
                shutil.rmtree(project_dir)
            
            # Create a fresh project directory
            os.makedirs(temp_dir, exist_ok=True)
            
            # Change to temp directory before running django-admin
            original_cwd = os.getcwd()
            os.chdir(temp_dir)
            
            try:
                generator_instance = generator_class(
                    model=buml_model,
                    project_name=input_data.config.project_name,
                    app_name=input_data.config.app_name,
                    containerization=input_data.config.containerization,
                    output_dir=temp_dir
                )
                
                # Generate the Django project
                generator_instance.generate()
                
                # Wait a moment for file system operations to complete
                await asyncio.sleep(1)
                
                # Check if the project directory exists and has content
                if not os.path.exists(project_dir) or not os.listdir(project_dir):
                    raise ValueError("Django project generation failed: Output directory is empty")
                
            finally:
                # Always restore the original working directory
                os.chdir(original_cwd)

        else:
            generator_instance = generator_class(buml_model, output_dir=temp_dir)
            generator_instance.generate()

        # Handle zip file generators
        if generator in ["java", "backend", "django"]:
            zip_buffer = io.BytesIO()
            with zipfile.ZipFile(zip_buffer, "w", zipfile.ZIP_DEFLATED) as zip_file:
                # For Django, start from the project directory
                base_dir = project_dir if generator == "django" else temp_dir
                for root, _, files in os.walk(base_dir):
                    for file in files:
                        file_path = os.path.join(root, file)
                        arc_name = os.path.relpath(file_path, base_dir)
                        zip_file.write(file_path, arc_name)
            
            zip_buffer.seek(0)
            shutil.rmtree(temp_dir, ignore_errors=True)
            return StreamingResponse(
                zip_buffer, 
                media_type="application/zip",
                headers={"Content-Disposition": f"attachment; filename={file_name}"}
            )

        # Rest of the function remains the same for non-zip generators
        output_file_path = os.path.join(temp_dir, file_name)
        if not os.path.exists(output_file_path):
            raise ValueError(f"{generator} generation failed: Output file was not created.")

        with open(output_file_path, 'rb') as f:
            file_content = f.read()
        
        shutil.rmtree(temp_dir, ignore_errors=True)
        return Response(
            content=file_content, 
            media_type="text/plain",
            headers={"Content-Disposition": f"attachment; filename={file_name}"}
        )

    except Exception as e:
        if os.path.exists(temp_dir):
            shutil.rmtree(temp_dir, ignore_errors=True)
        print(f"Error during file generation or response: {str(e)}")
        raise HTTPException(status_code=500, detail=f"An error occurred: {str(e)}")

@app.post("/export-buml")
async def export_buml(input_data: ClassDiagramInput):
    # Create unique temporary directory for this request
    temp_dir = tempfile.mkdtemp(prefix=f'besser_{uuid.uuid4().hex}_')
    try:
        json_data = input_data.dict()
        elements_data = input_data.elements

        if elements_data.get("type") == "StateMachineDiagram":
            state_machine_code = process_state_machine(elements_data)
            output_file_path = os.path.join(temp_dir, "state_machine.py")
            with open(output_file_path, "w") as f:
                f.write(state_machine_code)
            with open(output_file_path, "rb") as f:
                file_content = f.read()
            shutil.rmtree(temp_dir, ignore_errors=True)
            return Response(content=file_content, media_type="text/plain",
                          headers={"Content-Disposition": "attachment; filename=state_machine.py"})

        elif elements_data.get("type") == "ClassDiagram":
            buml_model = process_class_diagram(json_data)
            output_file_path = os.path.join(temp_dir, "domain_model.py")
            domain_model_to_code(model=buml_model, file_path=output_file_path)
            with open(output_file_path, "rb") as f:
                file_content = f.read()
            shutil.rmtree(temp_dir, ignore_errors=True)
            return Response(content=file_content, media_type="text/plain",
                          headers={"Content-Disposition": "attachment; filename=domain_model.py"})

        else:
            raise ValueError(f"Unsupported or missing diagram type: {elements_data.get('type')}")

    except Exception as e:
        # Ensure cleanup on error
        if os.path.exists(temp_dir):
            shutil.rmtree(temp_dir, ignore_errors=True)
        print(f"Error during BUML export: {str(e)}")
        raise HTTPException(status_code=500, detail=f"An error occurred: {str(e)}")

@app.post("/get-json-model")
async def get_json_model(buml_file: UploadFile = File(...)):
    try:
        content = await buml_file.read()
        buml_content = content.decode('utf-8')
        
        # Try to determine if it's a state machine or domain model
        is_state_machine = 'StateMachine' in buml_content and 'Session' in buml_content
        
        if is_state_machine:
            # Convert the state machine Python code directly to JSON
            json_model = state_machine_to_json(buml_content)
        else:
            # Parse the BUML content into a domain model and get OCL constraints
            domain_model = parse_buml_content(buml_content)
            # Convert the domain model to JSON format
            json_model = domain_model_to_json(domain_model)
        
        wrapped_response = {
            "title": buml_file.filename,
            "model": json_model,
        }
        
        return wrapped_response
            
    except Exception as e:
        print(f"Error in get_json_model: {str(e)}")
        raise HTTPException(status_code=500, detail=str(e))

<<<<<<< HEAD
@app.post("/check-ocl")
async def check_ocl(input_data: ClassDiagramInput):
    try:
        # Convert diagram to BUML model
        json_data = {"elements": input_data.elements}
        buml_model = process_class_diagram(json_data)
        
        if not buml_model:
            return {
                "success": False,
                "message": "Failed to create BUML model"
            }
        
        # Check OCL constraints
        result = check_ocl_constraint(buml_model)
        
        # Add warnings to the message if they exist
        if hasattr(buml_model, 'ocl_warnings') and buml_model.ocl_warnings:
            warnings_text = "\n\nWarnings:\n" + "\n".join(buml_model.ocl_warnings)
            result['message'] = result['message'] + warnings_text
            
        return result
        
    except Exception as e:
        print(f"Error in check_ocl: {str(e)}")  # Debug print
        return {
            "success": False,
            "message": f"Error checking OCL constraints: {str(e)}"
        }
=======
>>>>>>> 21904bf5

if __name__ == "__main__":
    import uvicorn
    uvicorn.run(app, host="0.0.0.0", port=8000)<|MERGE_RESOLUTION|>--- conflicted
+++ resolved
@@ -211,7 +211,6 @@
         print(f"Error in get_json_model: {str(e)}")
         raise HTTPException(status_code=500, detail=str(e))
 
-<<<<<<< HEAD
 @app.post("/check-ocl")
 async def check_ocl(input_data: ClassDiagramInput):
     try:
@@ -241,8 +240,6 @@
             "success": False,
             "message": f"Error checking OCL constraints: {str(e)}"
         }
-=======
->>>>>>> 21904bf5
 
 if __name__ == "__main__":
     import uvicorn
