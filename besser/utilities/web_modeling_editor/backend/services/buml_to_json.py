import uuid
from besser.BUML.metamodel.structural import (
    Class, Property, Method, DomainModel, PrimitiveDataType,
    Enumeration, EnumerationLiteral, BinaryAssociation, Generalization, 
    Multiplicity, UNLIMITED_MAX_MULTIPLICITY, Constraint
)
from besser.utilities.web_modeling_editor.backend.constants.constants import VISIBILITY_MAP, RELATIONSHIP_TYPES
from besser.utilities.web_modeling_editor.backend.services.layout_calculator import calculate_center_point, determine_connection_direction, calculate_connection_points, calculate_path_points, calculate_relationship_bounds
import inspect
from besser.BUML.metamodel.state_machine import (
    StateMachine, Session, Body, Event
)


def parse_buml_content(content: str) -> DomainModel:
    """Parse B-UML content from a Python file and return a DomainModel and OCL constraints."""
    try:
        # Create a safe environment for eval
        safe_globals = {
            'Class': Class,
            'Property': Property,
            'Method': Method,
            'PrimitiveDataType': PrimitiveDataType,
            'BinaryAssociation': BinaryAssociation,
            'Constraint': Constraint,
            'Multiplicity': Multiplicity,
            'UNLIMITED_MAX_MULTIPLICITY': UNLIMITED_MAX_MULTIPLICITY,
            'Generalization': Generalization,
            'Enumeration': Enumeration,
            'EnumerationLiteral': EnumerationLiteral,
            'set': set,
            'StringType': PrimitiveDataType("str"),
            'IntegerType': PrimitiveDataType("int"),
            'DateType': PrimitiveDataType("date"),
            # Add mock generators that do nothing
            'PythonGenerator': lambda model: type('MockGenerator', (), {'generate': lambda: None}),
            'DjangoGenerator': lambda model: type('MockGenerator', (), {'generate': lambda: None}),
            'SQLAlchemyGenerator': lambda model: type('MockGenerator', (), {'generate': lambda: None}),
            'SQLGenerator': lambda model: type('MockGenerator', (), {'generate': lambda: None}),
            'RESTAPIGenerator': lambda model: type('MockGenerator', (), {'generate': lambda: None}),
            'BackendGenerator': lambda model, **kwargs: type('MockGenerator', (), {'generate': lambda: None}),
            'RDFGenerator': lambda model: type('MockGenerator', (), {'generate': lambda: None})
        }
        
        # Create a new domain model
        domain_model = DomainModel("Generated Model")
        
        
        # Execute the B-UML content in a safe environment
        local_vars = {}
        exec(content, safe_globals, local_vars)
        #print("Local variables after execution:", local_vars.keys())
        
        # First pass: Add all classes and enumerations
        classes = {}
        for var_name, var_value in local_vars.items():
            if isinstance(var_value, (Class, Enumeration)):
                domain_model.types.add(var_value)
                classes[var_name] = var_value
            elif isinstance(var_value, Constraint):
                domain_model.constraints.add(var_value)
        

        # Second pass: Add associations and generalizations
        for var_name, var_value in local_vars.items():
            if isinstance(var_value, BinaryAssociation):
                #print(f"Found association: {var_name} = {var_value}")
                #print(f"Association ends: {var_value.ends}")
                domain_model.associations.add(var_value)
            elif isinstance(var_value, Generalization):
                domain_model.generalizations.add(var_value)

        return domain_model
            
    except Exception as e:
        print(f"Error parsing B-UML content: {e}")
        raise ValueError(f"Failed to parse B-UML content: {str(e)}")
    
def domain_model_to_json(domain_model):
    """Convert a B-UML DomainModel object to JSON format matching the frontend structure."""
    elements = {}
    relationships = {}
    
    # Default diagram size
    default_size = {
        "width": 1200,
        "height": 800  # Increased height for better visibility
    }
    
    # Grid layout configuration
    grid_size = {
        "x_spacing": 300,  # Space between elements horizontally
        "y_spacing": 200,  # Space between elements vertically
        "max_columns": 3   # Maximum elements per row
    }
    
    # Track position
    current_column = 0
    current_row = 0
    
    def get_position():
        nonlocal current_column, current_row
        x = -600 + (current_column * grid_size["x_spacing"])
        y = -300 + (current_row * grid_size["y_spacing"])
        
        # Move to next position
        current_column += 1
        if current_column >= grid_size["max_columns"]:
            current_column = 0
            current_row += 1
            
        return x, y

    # First pass: Create all class and enumeration elements
    class_id_map = {}  # Store mapping between Class objects and their IDs
    
    for type_obj in domain_model.types | domain_model.constraints:
        if isinstance(type_obj, (Class, Enumeration, Constraint)):
            # Generate UUID for the element
            element_id = str(uuid.uuid4())
            class_id_map[type_obj] = element_id
            
            # Get position for this element
            x, y = get_position()
            
            # Initialize lists for attributes and methods IDs
            attribute_ids = []
            method_ids = []
            
            # Process attributes/literals
            y_offset = y + 40  # Starting position for attributes
            if isinstance(type_obj, Class):
                for attr in type_obj.attributes:
                    attr_id = str(uuid.uuid4())
                    visibility_symbol = next(k for k, v in VISIBILITY_MAP.items() if v == attr.visibility)
                    attr_type = attr.type.name if hasattr(attr.type, 'name') else str(attr.type)
                    
                    elements[attr_id] = {
                        "id": attr_id,
                        "name": f"{visibility_symbol} {attr.name}: {attr_type}",
                        "type": "ClassAttribute",
                        "owner": element_id,
                        "bounds": {
                            "x": x + 0.5,
                            "y": y_offset,
                            "width": 159,
                            "height": 30
                        }
                    }
                    attribute_ids.append(attr_id)
                    y_offset += 30

                # Process methods
                for method in type_obj.methods:
                    method_id = str(uuid.uuid4())
                    visibility_symbol = next(k for k, v in VISIBILITY_MAP.items() if v == method.visibility)
                    
                    # Build method signature with parameters and return type
                    param_str = []
                    for param in method.parameters:
                        param_type = param.type.name if hasattr(param.type, 'name') else str(param.type)
                        param_signature = f"{param.name}: {param_type}"
                        if hasattr(param, 'default_value') and param.default_value is not None:
                            param_signature += f" = {param.default_value}"
                        param_str.append(param_signature)
                    
                    # Build complete method signature
                    method_signature = f"{visibility_symbol} {method.name}({', '.join(param_str)})"
                    if hasattr(method, 'type') and method.type:
                        return_type = method.type.name if hasattr(method.type, 'name') else str(method.type)
                        method_signature += f": {return_type}"
                    
                    elements[method_id] = {
                        "id": method_id,
                        "name": method_signature,
                        "type": "ClassMethod",
                        "owner": element_id,
                        "bounds": {
                            "x": x + 0.5,
                            "y": y_offset,
                            "width": 159,
                            "height": 30
                        }
                    }
                    method_ids.append(method_id)
                    y_offset += 30

            elif isinstance(type_obj, Enumeration):
                # Handle enumeration literals
                for literal in type_obj.literals:
                    literal_id = str(uuid.uuid4())
                    elements[literal_id] = {
                        "id": literal_id,
                        "name": literal.name,
                        "type": "ClassAttribute",  # We use ClassAttribute type for literals
                        "owner": element_id,
                        "bounds": {
                            "x": x + 0.5,
                            "y": y_offset,
                            "width": 159,
                            "height": 30
                        }
                    }
                    attribute_ids.append(literal_id)
                    y_offset += 30



            # Create the element
            elements[element_id] = {
                "id": element_id,
                "name": type_obj.name,
                "type": "Enumeration" if isinstance(type_obj, Enumeration) 
                        else "ClassOCLConstraint" if isinstance(type_obj, Constraint)
                        else "AbstractClass" if type_obj.is_abstract 
                        else "Class",
                "owner": None,
                "bounds": {
                    "x": x,
                    "y": y,
                    "width": 160,
                    "height": max(100, 30 * (len(attribute_ids) + len(method_ids) + 1))
                },
                **({
                    "attributes": attribute_ids,
                    "methods": method_ids,
                    "stereotype": "enumeration" if isinstance(type_obj, Enumeration) else None
                } if not isinstance(type_obj, Constraint) else {
                    "constraint": type_obj.expression
                })
            }

    # Second pass: Create relationships
    for association in domain_model.associations:
        try:
            rel_id = str(uuid.uuid4())
            name = association.name if association.name else ""
            ends = list(association.ends)
            if len(ends) == 2:
                source_prop, target_prop = ends
<<<<<<< HEAD
                
                # Check navigability and swap if needed
                if not source_prop.is_navigable and target_prop.is_navigable:
                    # If source is not navigable but target is, keep current order
                    pass
                elif source_prop.is_navigable and not target_prop.is_navigable:
                    # If target is not navigable but source is, swap them
                    source_prop, target_prop = target_prop, source_prop
                elif not source_prop.is_navigable and not target_prop.is_navigable:
                    # If both are not navigable, raise error but continue
                    print(f"Warning: Both ends of association {name} are not navigable. Skipping this association.")
                    continue
                
                source_class = source_prop.type
                target_class = target_prop.type
                
=======
                
                # Check navigability and swap if needed
                if not source_prop.is_navigable and target_prop.is_navigable:
                    # If source is not navigable but target is, keep current order
                    pass
                elif source_prop.is_navigable and not target_prop.is_navigable:
                    # If target is not navigable but source is, swap them
                    source_prop, target_prop = target_prop, source_prop
                elif not source_prop.is_navigable and not target_prop.is_navigable:
                    # If both are not navigable, raise error but continue
                    print(f"Warning: Both ends of association {name} are not navigable. Skipping this association.")
                    continue
                
                source_class = source_prop.type
                target_class = target_prop.type
                
>>>>>>> 6e270bba
                if source_class in class_id_map and target_class in class_id_map:
                    # Get source and target elements
                    source_element = elements[class_id_map[source_class]]
                    target_element = elements[class_id_map[target_class]]
                    
                    # Calculate connection directions and points
                    source_dir, target_dir = determine_connection_direction(
                        source_element['bounds'], 
                        target_element['bounds']
                    )
                    
                    source_point = calculate_connection_points(source_element['bounds'], source_dir)
                    target_point = calculate_connection_points(target_element['bounds'], target_dir)
                    
                    # Calculate path points
                    path_points = calculate_path_points(source_point, target_point, source_dir, target_dir)
                    
                    # Calculate bounds
                    rel_bounds = calculate_relationship_bounds(path_points)
                    
                    # Determine relationship type
                    rel_type = RELATIONSHIP_TYPES["composition"] if source_prop.is_composite else (
                        RELATIONSHIP_TYPES["bidirectional"] if source_prop.is_navigable and target_prop.is_navigable
                        else RELATIONSHIP_TYPES["unidirectional"]
                    )
                    
                    relationships[rel_id] = {
                        "id": rel_id,
                        "name": name,
                        "type": rel_type,
                        "source": {
                            "element": class_id_map[source_class],
                            "multiplicity": f"{source_prop.multiplicity.min}..{'*' if source_prop.multiplicity.max == 9999 else source_prop.multiplicity.max}",
                            "role": source_prop.name,
                            "direction": source_dir,
                            "bounds": {
                                "x": source_point['x'],
                                "y": source_point['y'],
                                "width": 0,
                                "height": 0
                            }
                        },
                        "target": {
                            "element": class_id_map[target_class],
                            "multiplicity": f"{target_prop.multiplicity.min}..{'*' if target_prop.multiplicity.max == 9999 else target_prop.multiplicity.max}",
                            "role": target_prop.name,
                            "direction": target_dir,
                            "bounds": {
                                "x": target_point['x'],
                                "y": target_point['y'],
                                "width": 0,
                                "height": 0
                            }
                        },
                        "bounds": rel_bounds,
                        "path": path_points,
                        "isManuallyLayouted": False
                    }
        except Exception as e:
            print(f"Error creating relationship: {e}")
            continue

    # Handle generalizations
    for generalization in domain_model.generalizations:
        rel_id = str(uuid.uuid4())
        if generalization.general in class_id_map and generalization.specific in class_id_map:
            relationships[rel_id] = {
                "id": rel_id,
                "type": "ClassInheritance",
                "source": {
                    "element": class_id_map[generalization.specific],
                    "bounds": {
                        "x": 0,
                        "y": 0,
                        "width": 0,
                        "height": 0
                    }
                },
                "target": {
                    "element": class_id_map[generalization.general],
                    "bounds": {
                        "x": 0,
                        "y": 0,
                        "width": 0,
                        "height": 0
                    }
                },
                "path": [
                    {"x": 0, "y": 0},
                    {"x": 50, "y": 0},
                    {"x": 50, "y": 50},
                    {"x": 100, "y": 50}
                ]
            }

    # Handle OCL constraint links
    for type_obj in domain_model.constraints:
        if isinstance(type_obj, Constraint) and type_obj.context in class_id_map:
            rel_id = str(uuid.uuid4())
            relationships[rel_id] = {
                "id": rel_id,
                "name": "",
                "type": "ClassOCLLink",
                "owner": None,
                "source": {
                    "direction": "Left",
                    "element": class_id_map[type_obj],
                    "multiplicity": "",
                    "role": ""
                },
                "target": {
                    "direction": "Right", 
                    "element": class_id_map[type_obj.context],
                    "multiplicity": "",
                    "role": ""
                },
                "bounds": {
                    "x": 0,
                    "y": 0,
                    "width": 0,
                    "height": 0
                },
                "path": [
                    {"x": 0, "y": 0},
                    {"x": 0, "y": 0}
                ],
                "isManuallyLayouted": False
            }

        # Create the final structure
    result = {
            "version": "3.0.0",
            "type": "ClassDiagram",
            "size": default_size,
            "interactive": {
                "elements": {},
                "relationships": {}
            },
            "elements": elements,
            "relationships": relationships,
            "assessments": {}
        }

    return result

def state_machine_to_json(content: str):
    """Convert a state machine Python file content to JSON format matching the frontend structure."""
    import ast
    
    elements = {}
    relationships = {}
    
    # Default diagram size
    default_size = {
        "width": 1980,
        "height": 640
    }
    
    # Track positions for layout
    states_x = -550
    states_y = -300
    code_blocks_x = -970
    code_blocks_y = 80
    
    # Parse the Python code
    tree = ast.parse(content)
    
    # Track states and functions
    states = {}  # name -> state_id mapping
    functions = {}  # name -> function_node mapping
    state_machine_name = "Generated State Machine"
    
    # First pass: collect all functions and state machine name
    for node in ast.walk(tree):
        if isinstance(node, ast.FunctionDef):
            functions[node.name] = {
                'node': node,
                'source': ast.get_source_segment(content, node)
            }
        elif isinstance(node, ast.Assign):
            if isinstance(node.value, ast.Call):
                if isinstance(node.value.func, ast.Name) and node.value.func.id == 'StateMachine':
                    for kw in node.value.keywords:
                        if kw.arg == 'name':
                            state_machine_name = ast.literal_eval(kw.value)
    
    # Create initial node
    initial_node_id = str(uuid.uuid4())
    elements[initial_node_id] = {
        "id": initial_node_id,
        "name": "",
        "type": "StateInitialNode",
        "owner": None,
        "bounds": {
            "x": states_x - 300,
            "y": states_y + 20,
            "width": 45,
            "height": 45
        }
    }
    
    # Second pass: collect states and their configurations
    for node in ast.walk(tree):
        if isinstance(node, ast.Assign):
            if isinstance(node.value, ast.Call):
                if isinstance(node.value.func, ast.Attribute) and node.value.func.attr == 'new_state':
                    state_id = str(uuid.uuid4())
                    state_name = None
                    is_initial = False
                    
                    for kw in node.value.keywords:
                        if kw.arg == 'name':
                            state_name = ast.literal_eval(kw.value)
                        elif kw.arg == 'initial':
                            is_initial = ast.literal_eval(kw.value)
                    
                    if state_name:
                        states[node.targets[0].id] = {
                            'id': state_id,
                            'name': state_name,
                            'is_initial': is_initial,
                            'bodies': [],
                            'fallback_bodies': []
                        }
                        
                        elements[state_id] = {
                            "id": state_id,
                            "name": state_name,
                            "type": "State",
                            "owner": None,
                            "bounds": {
                                "x": states_x,
                                "y": states_y,
                                "width": 160,
                                "height": 100
                            },
                            "bodies": [],
                            "fallbackBodies": []
                        }
                        
                        if states_x < 200:
                            states_x += 490
                        else:
                            states_x = -280
                            states_y += 220
    
    # After creating all states, add initial node transition
    for state_info in states.values():
        if state_info['is_initial']:
            initial_rel_id = str(uuid.uuid4())
            relationships[initial_rel_id] = {
                "id": initial_rel_id,
                "name": "",
                "type": "StateTransition",
                "owner": None,
                "source": {
                    "direction": "Right",
                    "element": initial_node_id,
                    "bounds": {
                        "x": elements[initial_node_id]['bounds']['x'] + 45,
                        "y": elements[initial_node_id]['bounds']['y'] + 22.5,
                        "width": 0,
                        "height": 0
                    }
                },
                "target": {
                    "direction": "Left",
                    "element": state_info['id'],
                    "bounds": {
                        "x": elements[state_info['id']]['bounds']['x'],
                        "y": elements[state_info['id']]['bounds']['y'] + 35,
                        "width": 0,
                        "height": 0
                    }
                },
                "bounds": {
                    "x": elements[initial_node_id]['bounds']['x'] + 45,
                    "y": elements[initial_node_id]['bounds']['y'] + 22.5,
                    "width": elements[state_info['id']]['bounds']['x'] - (elements[initial_node_id]['bounds']['x'] + 45),
                    "height": 1
                },
                "path": [
                    {"x": elements[initial_node_id]['bounds']['x'] + 45, "y": elements[initial_node_id]['bounds']['y'] + 22.5},
                    {"x": elements[state_info['id']]['bounds']['x'], "y": elements[initial_node_id]['bounds']['y'] + 22.5}
                ],
                "isManuallyLayouted": False
            }
            break  # Only one initial state should exist
    
    # Track created code blocks to avoid duplication
    created_code_blocks = {}
    
    # When processing functions
    for node in ast.walk(tree):
        if isinstance(node, ast.FunctionDef):
            function_name = node.name
            if function_name not in created_code_blocks:
                code_block_id = str(uuid.uuid4())
                function_source = ast.get_source_segment(content, node)
                
                # Clean up the source code
                cleaned_source = "\n".join(
                    line.rstrip() 
                    for line in function_source.splitlines()
                    if line.strip()  # Only include non-empty lines
                )
                
                elements[code_block_id] = {
                    "id": code_block_id,
                    "name": function_name,
                    "type": "StateCodeBlock",
                    "owner": None,
                    "bounds": {
                        "x": code_blocks_x,
                        "y": code_blocks_y,
                        "width": 580,
                        "height": 200
                    },
                    "text": cleaned_source,
                    "language": "python",
                    "code": {
                        "content": cleaned_source,
                        "language": "python",
                        "version": "1.0"
                    }
                }
                created_code_blocks[function_name] = {
                    "id": code_block_id,
                    "source": cleaned_source
                }
                code_blocks_x += 610
    
    # Third pass: process state bodies and transitions
    for node in ast.walk(tree):
        if isinstance(node, ast.Expr):
            if isinstance(node.value, ast.Call):
                if isinstance(node.value.func, ast.Attribute):
                    # Handle set_body
                    if node.value.func.attr == 'set_body':
                        state_var = node.value.func.value.id
                        body_func = node.value.keywords[0].value.id
                        if state_var in states and body_func in created_code_blocks:
                            state = states[state_var]
                            body_id = str(uuid.uuid4())
                            elements[body_id] = {
                                "id": body_id,
                                "name": body_func,
                                "type": "StateBody",
                                "owner": state['id'],
                                "bounds": {
                                    "x": elements[state['id']]['bounds']['x'] + 0.5,
                                    "y": elements[state['id']]['bounds']['y'] + 40.5,
                                    "width": 159,
                                    "height": 30
                                }
                            }
                            elements[state['id']]["bodies"].append(body_id)
                    
                    # Handle when_event_go_to
                    elif node.value.func.attr == 'when_event_go_to':
                        source_state = node.value.func.value.id
                        rel_id = str(uuid.uuid4())
                        
                        event_name = None
                        target_state = None
                        event_params = None
                        
                        for kw in node.value.keywords:
                            if kw.arg == 'event':
                                event_name = kw.value.id
                            elif kw.arg == 'dest':
                                target_state = kw.value.id
                            elif kw.arg == 'event_params':
                                event_params = ast.literal_eval(kw.value)
                        
                        if source_state in states and target_state in states:
                            source_element = elements[states[source_state]['id']]
                            target_element = elements[states[target_state]['id']]
                            
                            source_dir, target_dir = determine_connection_direction(
                                source_element['bounds'],
                                target_element['bounds']
                            )
                            
                            source_point = calculate_connection_points(source_element['bounds'], source_dir)
                            target_point = calculate_connection_points(target_element['bounds'], target_dir)
                            
                            path_points = calculate_path_points(source_point, target_point, source_dir, target_dir)
                            rel_bounds = calculate_relationship_bounds(path_points)
                            
                            relationships[rel_id] = {
                                "id": rel_id,
                                "name": event_name,
                                "type": "StateTransition",
                                "owner": None,
                                "bounds": rel_bounds,
                                "path": path_points,
                                "source": {
                                    "direction": source_dir,
                                    "element": states[source_state]['id'],
                                    "bounds": {
                                        "x": source_point['x'],
                                        "y": source_point['y'],
                                        "width": 0,
                                        "height": 0
                                    }
                                },
                                "target": {
                                    "direction": target_dir,
                                    "element": states[target_state]['id'],
                                    "bounds": {
                                        "x": target_point['x'],
                                        "y": target_point['y'],
                                        "width": 0,
                                        "height": 0
                                    }
                                },
                                "isManuallyLayouted": False
                            }
                            
                            if event_params:
                                relationships[rel_id]["params"] = str(event_params)
                    
                    # Add handling for fallback bodies
                    elif node.value.func.attr == 'set_fallback_body':
                        state_var = node.value.func.value.id
                        fallback_func = node.value.args[0].id
                        if state_var in states and fallback_func in functions:
                            state = states[state_var]
                            fallback_id = str(uuid.uuid4())
                            elements[fallback_id] = {
                                "id": fallback_id,
                                "name": fallback_func,
                                "type": "StateFallbackBody",
                                "owner": state['id'],
                                "bounds": {
                                    "x": elements[state['id']]['bounds']['x'] + 0.5,
                                    "y": elements[state['id']]['bounds']['y'] + 70.5,
                                    "width": 159,
                                    "height": 30
                                }
                            }
                            elements[state['id']]["fallbackBodies"].append(fallback_id)
    
    return {
        "version": "3.0.0",
        "type": "StateMachineDiagram",
        "size": default_size,
        "interactive": {
            "elements": {},
            "relationships": {}
        },
        "elements": elements,
        "relationships": relationships,
        "assessments": {}
    }<|MERGE_RESOLUTION|>--- conflicted
+++ resolved
@@ -238,7 +238,6 @@
             ends = list(association.ends)
             if len(ends) == 2:
                 source_prop, target_prop = ends
-<<<<<<< HEAD
                 
                 # Check navigability and swap if needed
                 if not source_prop.is_navigable and target_prop.is_navigable:
@@ -255,24 +254,6 @@
                 source_class = source_prop.type
                 target_class = target_prop.type
                 
-=======
-                
-                # Check navigability and swap if needed
-                if not source_prop.is_navigable and target_prop.is_navigable:
-                    # If source is not navigable but target is, keep current order
-                    pass
-                elif source_prop.is_navigable and not target_prop.is_navigable:
-                    # If target is not navigable but source is, swap them
-                    source_prop, target_prop = target_prop, source_prop
-                elif not source_prop.is_navigable and not target_prop.is_navigable:
-                    # If both are not navigable, raise error but continue
-                    print(f"Warning: Both ends of association {name} are not navigable. Skipping this association.")
-                    continue
-                
-                source_class = source_prop.type
-                target_class = target_prop.type
-                
->>>>>>> 6e270bba
                 if source_class in class_id_map and target_class in class_id_map:
                     # Get source and target elements
                     source_element = elements[class_id_map[source_class]]
