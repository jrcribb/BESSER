from abc import ABC
from datetime import datetime, timedelta
from typing import Any, Union, List
import time

# constant
UNLIMITED_MAX_MULTIPLICITY = 9999

class Element(ABC):
    def __init__(self, timestamp: datetime = None):
        self.__timestamp: datetime = timestamp if timestamp is not None else datetime.now() + \
                         timedelta(microseconds=(time.perf_counter_ns() % 1_000_000) / 1000)

    @property
    def timestamp(self) -> datetime:
        """str: Get the timestamp of the element."""
        return self.__timestamp

    @timestamp.setter
    def timestamp(self, timestamp: datetime):
        """str: Set the timestamp of the element."""
        self.__timestamp = timestamp

class NamedElement(Element):
    """The NamedElement is the Superclass of all structural elements with a name.

    Args:
        name (str): The name of the named element
        timestamp (datetime): Object creation datetime (default is current time).
        synonyms (List[str]): List of synonyms of the named element (None as default).
        visibility (str): Determines the kind of visibility of the named element (public as default).
        is_derived (bool): Indicates whether the element is derived (False as default).

    Attributes:
        name (str): The name of the named element
        timestamp (datetime): Object creation datetime (default is current time).
        synonyms (List[str]): List of synonyms of the named element (None as default).
        visibility: Determines the kind of visibility of the named element (public as default).
        is_derived (bool): Indicates whether the element is derived (False as default).
    """

    def __init__(self, name: str, timestamp: datetime = None, synonyms: List[str] = None,
                 visibility: str = "public", is_derived: bool = False):
<<<<<<< HEAD
        super().__init__(timestamp)
        self.name: str = name
        self.synonyms: List[str] = synonyms
        self.visibility: str = visibility
        self.is_derived: bool = is_derived
=======
        super().__init__(timestamp)  # Call Element's __init__ with timestamp
        self.__name: str = name
        self.__synonyms: List[str] = synonyms
        self.__visibility: str = visibility
        self.__is_derived: bool = is_derived
>>>>>>> db7cee38

    @property
    def name(self) -> str:
        """str: Get the name of the named element."""
        return self.__name

    @name.setter
    def name(self, name: str):
        """
        str: Set the name of the named element.
        
        Raises:
            ValueError: If the name is empty or contains any whitespace characters.
        """
        if not name or name.isspace():
            raise ValueError("Name cannot be empty")
        if any(char.isspace() for char in name):
            raise ValueError("Name cannot contain whitespace characters")
        self.__name = name

    @property
    def visibility(self) -> str:
        """str: Get the visibility of the named element."""
        return self.__visibility

    @visibility.setter
    def visibility(self, visibility: str):
        """
        str: Set the visibility of the named element.
        
        Raises:
            ValueError: If the visibility provided is none of these: public, 
            private, protected, or package.
        """
        if visibility not in ['public', 'private', 'protected', 'package']:
            raise ValueError("Invalid value of visibility")
        self.__visibility = visibility

    @property
    def synonyms(self) -> List[str]:
        """List[str]: Get the list of synonyms of the named element."""
        return self.__synonyms

    @synonyms.setter
    def synonyms(self, synonyms: List[str]):
        """List[str]: Set the list of synonyms of the named element."""
        self.__synonyms = synonyms

    @property
    def is_derived(self) -> bool:
        """bool: Get whether the element is derived."""
        return self.__is_derived

    @is_derived.setter
    def is_derived(self, is_derived: bool):
        """bool: Set whether the element is derived."""
        self.__is_derived = is_derived

class Type(NamedElement):
    """Type is the Superclass of classes and data types in the model.

    Args:
        name (str): The name of the Type.
        timestamp (datetime): Object creation datetime (default is current time).
        synonyms (List[str]): List of synonyms of the type (None as default).
        is_derived (bool): Indicates whether the element is derived (False as default).

    Attributes:
        name (str): Inherited from NamedElement, represents the name of the Type.
        timestamp (datetime): Inherited from NamedElement; object creation datetime (default is current time).
        synonyms (List[str]): List of synonyms of the type (None as default).
        is_derived (bool): Indicates whether the element is derived (False as default).
    """

    def __init__(self, name: str, timestamp: int = None, synonyms: List[str] = None,
                is_derived: bool = False):
        super().__init__(name, timestamp, synonyms, is_derived=is_derived)

    def __repr__(self):
        return f"Type({self.name}, {self.timestamp}, {self.synonyms})"

class DataType(Type):
    """Represents a data type.

    This class inherits from NamedElement and is used to model data types.

    Args:
        name (str): The name of the data type.
        timestamp (datetime): Object creation datetime (default is current time).
        synonyms (List[str]): List of synonyms of the data type (None as default).

    Attributes:
        name (str): Inherited from NamedElement, represents the name of the data type.
        timestamp (datetime): Inherited from NamedElement; object creation datetime (default is current time).
        synonyms (List[str]): List of synonyms of the data type (None as default).
    """

    def __repr__(self):
        return f"DataType({self.name})"

class PrimitiveDataType(DataType):
    """Class representing a primitive data type.

    This class is a subclass of DataType and is used to represent primitive data types
    with a specified name.

    Args:
        name (str): The name of the primitive data type.
        timestamp (datetime): Object creation datetime (default is current time).
        synonyms (List[str]): List of synonyms of the primitive data type (None as default).

    Attributes:
        name (str): Inherited from NamedElement, represents the name of the primitive data type.
        timestamp (datetime): Inherited from NamedElement; object creation datetime (default is current time).
        synonyms (List[str]): List of synonyms of the primitive data type (None as default).
    """

    @NamedElement.name.setter
    def name(self, name: str):
        """
        str: Set the name of the PrimitiveDataType. 
        
        Raises:
            ValueError: If an invalid primitive data type is provided.
                        Allowed values are int, float, str, bool, time, date, 
                        datetime, timedelta, and any.
        """
        if name not in ['int', 'float', 'str', 'bool', 'time', 'date', 'datetime', 'timedelta', 'any']:
            raise ValueError("Invalid primitive data type")
        super(PrimitiveDataType, PrimitiveDataType).name.fset(self, name)

    def __repr__(self):
        return f"PrimitiveDataType({self.name}, {self.timestamp}, {self.synonyms})"

# Define instances of PrimitiveDataType
StringType = PrimitiveDataType("str")
IntegerType = PrimitiveDataType("int")
FloatType = PrimitiveDataType("float")
BooleanType = PrimitiveDataType("bool")
TimeType = PrimitiveDataType("time")
DateType = PrimitiveDataType("date")
DateTimeType = PrimitiveDataType("datetime")
TimeDeltaType = PrimitiveDataType("timedelta")
AnyType = PrimitiveDataType("any")
primitive_data_types = {StringType, IntegerType, FloatType, BooleanType,
                        TimeType, DateType, DateTimeType, TimeDeltaType, AnyType}

class EnumerationLiteral(NamedElement):
    """Class representing an enumeration literal.

    This class is a subclass of NamedElement and is used to represent individual
    literals within an enumeration.

    Args:
        name (str): The name of the enumeration literal.
        owner (DataType): The owner data type of the enumeration literal (None as default).
        timestamp (datetime): Object creation datetime (default is current time).
        synonyms (List[str]): List of synonyms of the literal (None as default).

    Attributes:
        name (str): Inherited from NamedElement, represents the name of the enumeration literal.
        owner (DataType): Represents the owner data type of the enumeration literal (None as default).
        timestamp (datetime): Inherited from NamedElement; object creation datetime (default is current time).
        synonyms (List[str]): List of synonyms of the literal (None as default).
    """

    def __init__(self, name: str, owner: DataType=None, timestamp: int = None, synonyms: List[str] = None):
        super().__init__(name, timestamp, synonyms)
        self.owner: DataType = owner

    @property
    def owner(self) -> DataType:
        """Datatype: Get the owner."""
        return self.__owner

    @owner.setter
    def owner(self, owner: DataType):
        """
        DataType: Set the owner. 
        
        Raises:
            ValueError: If the owner is not an enumeration.
        """
        if isinstance(owner, PrimitiveDataType):
            raise ValueError("Invalid owner")
        self.__owner = owner

    def __repr__(self):
        return f"EnumerationLiteral({self.name}, {self.owner}, {self.timestamp}, {self.synonyms})"

class Enumeration(DataType):
    """Class representing an enumeration.

    This class is a subclass of DataType and is used to represent enumerations
    with a specified name and a set of enumeration literals.

    Args:
        name (str): The name of the enumeration data type.
        literals (set[EnumerationLiteral]): Set of enumeration literals associated with the 
                enumeration (None as default).
        timestamp (datetime): Object creation datetime (default is current time).
        synonyms (List[str]): List of synonyms of the enumeration (None as default).

    Attributes:
        name (str): Inherited from DataType, represents the name of the enumeration.
        literals (set[EnumerationLiteral]): Represents a set of enumeration literals associated 
                with the enumeration (None as default).
        timestamp (datetime): Inherited from NamedElement; object creation datetime (default is 
                current time).
        synonyms (List[str]): List of synonyms of the enumeration (None as default).
    """

    def __init__(self, name: str, literals: set[EnumerationLiteral] = None, timestamp: int = None,
                 synonyms: List[str] = None):
        super().__init__(name, timestamp, synonyms)
        self.literals: set[EnumerationLiteral] = literals if literals is not None else set()

    @property
    def literals(self) -> set[EnumerationLiteral]:
        """set[EnumerationLiteral]: Get the set of literals."""
        return self.__literals

    @literals.setter
    def literals(self, literals: set[EnumerationLiteral]):
        """
        DataType: Set the literals. 
        
        Raises:
            ValueError: if two literals have the same name.
        """
        if literals is not None:
            names = [literal.name for literal in literals]
            if len(names) != len(set(names)):
                raise ValueError("An enumeration cannot have two literals with the same name")
            for literal in literals:
                literal.owner = self
            self.__literals = literals
        else:
            self.__literals = set()

    def add_literal(self, literal: EnumerationLiteral):
        """
        Add an enumeration literal to the set.
        
        Raises:
            ValueError: if the enumeration literal name already exist.
        """
        if self.literals is not None:
            if literal.name in [literal.name for literal in self.literals]:
                raise ValueError(f"An enumeration cannot have two literals with the same name: '{literal.name}'")
        self.literals.add(literal)

    def __repr__(self):
        return f"Enumeration({self.name}, {self.literals}, {self.timestamp}, {self.synonyms})"

class TypedElement(NamedElement):
    """TypedElement is a subclass of NamedElement and is used to represent elements
    that have a specific type.

    Args:
        name (str): The name of the typed element.
        type (Type, str): The data type of the typed element.
        timestamp (datetime): Object creation datetime (default is current time).
        synonyms (List[str]): List of synonyms of the typed element (None as default).
        visibility (str): Determines the kind of visibility of the typed element (public as default).
        is_derived (bool): Indicates whether the element is derived (False as default).

    Attributes:
        name (str): Inherited from NamedElement, represents the name of the typed element.
        type (Type): The data type of the typed element.
        timestamp (datetime): Inherited from NamedElement; object creation datetime (default is current time).
        type (Type, str): The data type of the typed element.
        synonyms (List[str]): List of synonyms of the typed element (None as default).
        visibility (str): Inherited from NamedElement, represents the visibility of the typed element (public as default).
        is_derived (bool): Inherited from NamedElement, indicates whether the element is derived (False as default).
    """

    type_mapping = {
        "str": StringType,
        "string": StringType,
        "int": IntegerType,
        "float": FloatType,
        "bool": BooleanType,
        "time": TimeType,
        "date": DateType,
        "datetime": DateTimeType,
        "timedelta": TimeDeltaType
    }

    def __init__(self, name: str, type: Union[Type, str], timestamp: int = None, synonyms: List[str] = None,
                 visibility: str="public", is_derived: bool = False):
        super().__init__(name, timestamp, synonyms, visibility, is_derived)
        self.type = self.type_mapping.get(type, type)

    @property
    def type(self) -> Type:
        """Type: Get the type of the typed element."""
        return self.__type

    @type.setter
    def type(self, type: Type):
        """Type: Set the type of the typed element."""
        self.__type = type

class Multiplicity(Element):
    """Represents the multiplicity of a Property.

    It consists of a minimum and maximum value, indicating the allowed range.

    Args:
        min_multiplicity (int): The minimum multiplicity.
        max_multiplicity (int): The maximum multiplicity. Use "*" for unlimited.

    Attributes:
        min (int): The minimum multiplicity.
        max (int): The maximum multiplicity. Use "*" for unlimited.
    """

    def __init__(self, min_multiplicity: int, max_multiplicity: int):
        self.min: int = min_multiplicity
        self.max: int = max_multiplicity

    @property
    def min(self) -> int:
        """int: Get the minimum multiplicity."""
        return self.__min

    @min.setter
    def min(self, min_multiplicity: int):
        """
        int: Set the minimum multiplicity 
        
        Raises:
            ValueError: (Invalid min multiplicity) if the minimum multiplicity is less than 0.
        """
        if min_multiplicity < 0:
            raise ValueError("Invalid min multiplicity")
        self.__min = min_multiplicity

    @property
    def max(self) -> int:
        """int: Get the maximum multiplicity."""
        return self.__max

    @max.setter
    def max(self, max_multiplicity: int):
        """
        int: Set the maximum multiplicity.
        
        Raises:
            ValueError: (Invalid max multiplicity) if the maximum multiplicity is less than 0 or
            less than minimum multiplicity.
        """
        if max_multiplicity == "*":
            max_multiplicity = UNLIMITED_MAX_MULTIPLICITY
        if max_multiplicity <= 0:
            raise ValueError("Invalid max multiplicity")
        if max_multiplicity < self.min:
            raise ValueError("Invalid max multiplicity")
        self.__max = max_multiplicity

    def __repr__(self):
        return f'Multiplicity({self.min}, {self.max})'


# Properties are owned by a class or an association and point to a type with a multiplicity
class Property(TypedElement):
    """A property can represents an attribute of a class or an end of an association.

    Properties are owned by a class or an association.

    Args:
        name (str): The name of the property.
        type (Type): The type of the property.
        owner (Type): The type that owns the property (None as default).
        multiplicity (Multiplicity): The multiplicity of the property (1..1 as default).
        visibility (str): The visibility of the property (public as default).
        is_composite (bool): Indicates whether the property is a composite (False as default).
        is_navigable (bool): Indicates whether the property is navigable in a relationship (True as default).
        is_id (bool): Indicates whether the property is an id (False as default).
        is_read_only (bool): Indicates whether the property is read only (False as default).
        timestamp (datetime): Object creation datetime (default is current time).
        synonyms (List[str]): List of synonyms of the property (None as default).
        is_derived (bool): Inherited from NamedElement, indicates whether the element is derived (False as default).

    Attributes:
        name (str): Inherited from TypedElement, represents the name of the property.
        type (Type): Inherited from TypedElement, represents the type of the property.
        owner (Type): The type that owns the property (public as default).
        multiplicity (Multiplicity): The multiplicity of the property (1..1 as default).
        visibility (str): Inherited from TypedElement, represents the visibility of the property (public as default).
        is_composite (bool): Indicates whether the property is a composite (False as default).
        is_navigable (bool): Indicates whether the property is navigable in a relationship (True as default).
        is_id (bool): Indicates whether the property is an id (False as default).
        is_read_only (bool): Indicates whether the property is read only (False as default).
        timestamp (datetime): Inherited from NamedElement; object creation datetime (default is current time).
        synonyms (List[str]): List of synonyms of the property (None as default).
        is_derived (bool): Inherited from NamedElement, indicates whether the element is derived (False as default).
    """

    def __init__(self, name: str, type: Type, owner: Type = None, multiplicity: Multiplicity = Multiplicity(1, 1),
                 visibility: str = 'public', is_composite: bool = False, is_navigable: bool = True,
                 is_id: bool = False, is_read_only: bool = False, timestamp: int = None,
                 synonyms: List[str] = None, is_derived: bool = False):
        super().__init__(name, type, timestamp, synonyms, visibility, is_derived)
        self.owner: Type = owner
        self.multiplicity: Multiplicity = multiplicity
        self.is_composite: bool = is_composite
        self.is_navigable: bool = is_navigable
        self.is_id: bool = is_id
        self.is_read_only: bool = is_read_only

    @property
    def owner(self) -> Type:
        """Type: Get the owner type of the property."""
        return self.__owner

    @owner.setter
    def owner(self, owner: Type):
        """
        Type: Set the owner type of the property.
        
        Raises:
            ValueError: (Invalid owner) if the owner is instance of DataType.
        """
        if isinstance(owner, DataType):
            raise ValueError("Invalid owner")
        self.__owner = owner

    @property
    def multiplicity(self) -> Multiplicity:
        """Multiplicity: Get the multiplicity of the property."""
        return self.__multiplicity

    @multiplicity.setter
    def multiplicity(self, multiplicity: Multiplicity):
        """Multiplicity: Set the multiplicity of the property."""
        self.__multiplicity = multiplicity

    @property
    def is_composite(self) -> bool:
        """bool: Get whether the property is composite."""
        return self.__is_composite

    @is_composite.setter
    def is_composite(self, is_composite: bool):
        """bool: Set whether the property is composite."""
        self.__is_composite = is_composite

    @property
    def is_navigable(self) -> bool:
        """bool: Get whether the property is navigable."""
        return self.__is_navigable

    @is_navigable.setter
    def is_navigable(self, is_navigable: bool):
        """bool: Set whether the property is navigable."""
        self.__is_navigable = is_navigable

    @property
    def is_id(self) -> bool:
        """bool: Get whether the property is an id."""
        return self.__is_id

    @is_id.setter
    def is_id(self, is_id: bool):
        """bool: Set whether the property is an id."""
        self.__is_id = is_id

    @property
    def is_read_only(self) -> bool:
        """bool: Get whether the property is read only."""
        return self.__is_read_only

    @is_read_only.setter
    def is_read_only(self, is_read_only: bool):
        """bool: Set whether the property is read only."""
        self.__is_read_only = is_read_only

    def __repr__(self):
        return (
            f'Property({self.name}, {self.visibility}, {self.type}, {self.multiplicity}, '
            f'is_composite={self.is_composite}, is_id={self.is_id}, '
            f'is_read_only={self.is_read_only}, {self.timestamp}, {self.synonyms}, '
            f'is_derived={self.is_derived})'
        )

class Parameter(TypedElement):
    """
    Parameter is used to represent a parameter of a method with a specific type.

    Args:
        name (str): The name of the parameter.
        type (Type): The data type of the parameter.
        default_value (Any): The default value of the parameter (None as default).
        timestamp (datetime): Object creation datetime (default is current time).
        synonyms (List[str]): List of synonyms of the parameter (None as default).
        is_derived (bool): Inherited from NamedElement, indicates whether the element is derived (False as default).

    Attributes:
        name (str): Inherited from NamedElement, represents the name of the parameter.
        type (Type): Inherited from TypedElement, represents the type of the parameter.
        default_value (Any): The default value of the parameter (None as default).
        timestamp (datetime): Inherited from NamedElement; object creation datetime (default is current time).
        synonyms (List[str]): List of synonyms of the parameter (None as default).
        is_derived (bool): Inherited from NamedElement, indicates whether the element is derived (False as default).
    """

    def __init__(self, name: str, type: Type, default_value: Any = None, timestamp: int = None,
                 synonyms: List[str] = None, is_derived: bool = False):
        super().__init__(name, type, timestamp, synonyms, is_derived=is_derived)
        self.default_value: Any = default_value

    @property
    def default_value(self) -> Any:
        """Type: Get the default value of the parameter."""
        return self.__default_value

    @default_value.setter
    def default_value(self, default_value: Any):
        """Type: Set the default value of the parameter."""
        self.__default_value = default_value

    def __repr__(self):
        return (
            f'Parameter({self.name}, {self.type}, {self.default_value}, {self.timestamp}, '
            f'{self.synonyms}, is_derived={self.is_derived})'
        )

class Method(TypedElement):
    """
    Method is used to represent a method of a class.

    Args:
        name (str): The name of the method.
        visibility (str): Determines the kind of visibility of the method (public as default).
        is_abstract (bool): Indicates if the method is abstract (False as default).
        parameters (set[Parameter]): The set of parameters for the method (set() as default).
        type (Type): The type of the method (None as default).
        owner (Type): The type that owns the method (None as default).
        code (str): code of the method ("" as default).
        timestamp (datetime): Object creation datetime (default is current time).
        synonyms (List[str]): List of synonyms of the method (None as default).
        is_derived (bool): Inherited from NamedElement, indicates whether the element is derived (False as default).

    Attributes:
        name (str): Inherited from TypedElement, represents the name of the method.
        visibility (str): Inherited from TypedElement, represents the visibility of the method (public as default).
        is_abstract (bool): Indicates if the method is abstract. (False as default)
        parameters (set[Parameter]): The set of parameters for the method (set() as default).
        type (Type): Inherited from TypedElement, represents the type of the method (None as default).
        owner (Type): The type that owns the property (None as default).
        code (str): code of the method ("" as default).
        timestamp (datetime): Inherited from NamedElement; object creation datetime (default is current time).
        synonyms (List[str]): List of synonyms of the method (None as default).
        is_derived (bool): Inherited from NamedElement, indicates whether the element is derived (False as default).
    """

    def __init__(self, name: str, visibility: str = "public", is_abstract: bool = False,
                 parameters: set[Parameter] = None, type: Type = None, owner: Type = None,
                 code: str = "", timestamp: int = None, synonyms: List[str] = None, is_derived: bool = False):
        super().__init__(name, type, timestamp, synonyms, visibility, is_derived)
        self.is_abstract: bool = is_abstract
        self.parameters: set[Parameter] = parameters if parameters is not None else set()
        self.owner: Type = owner
        self.code: str = code

    @property
    def is_abstract(self) -> bool:
        """bool: Get whether the method is abstract."""
        return self.__is_abstract

    @is_abstract.setter
    def is_abstract(self, is_abstract: bool):
        """bool: Set whether the method is abstract."""
        self.__is_abstract = is_abstract

    @property
    def parameters(self) -> set[Parameter]:
        """set[Parameter]: Get the set of parameters of the method."""
        return self.__parameters

    @parameters.setter
    def parameters(self, parameters: set[Parameter]):
        """
        set[Parameter]: Set the parameters of the method.
        
        Raises:
            ValueError: if two parameters have the same name.
        """
        if parameters is not None:
            names_seen = set()
            duplicates = set()

            for parameter in parameters:
                if parameter.name in names_seen:
                    duplicates.add(parameter.name)
                names_seen.add(parameter.name)
                parameter.owner = self

            if duplicates:
                raise ValueError(f"A method cannot have parameters with duplicate names: {', '.join(duplicates)}")

            self.__parameters = parameters
        else:
            self.__parameters = set()

    def add_parameter(self, parameter: Parameter):
        """
        Parameter: Add a parameter to the set of class parameters.
        
        Raises:
            ValueError: if the parameter name already exist.
        """
        if self.parameters is not None:
            if parameter.name in [parameter.name for parameter in self.parameters]:
                raise ValueError(f"A method cannot have two parameters with the same name: '{parameter.name}'")
        self.parameters.add(parameter)

    @property
    def owner(self) -> Type:
        """Type: Get the owner type of the method."""
        return self.__owner

    @owner.setter
    def owner(self, owner: Type):
        """
        Type: Set the owner type of the method.
        
        Raises:
            ValueError: (Invalid owner) if the owner is instance of DataType.
        """
        if isinstance(owner, DataType):
            raise ValueError("Invalid owner")
        self.__owner = owner

    @property
    def code(self) -> str:
        """str: Get the code of the method."""
        return self.__code

    @code.setter
    def code(self, code: str):
        """str: Set the code of the method."""
        self.__code = code

    def __repr__(self):
        return (
            f'Method({self.name}, {self.visibility}, is_abstract={self.is_abstract}, {self.parameters}, '
            f'{self.type}, {self.owner}, {self.code}, {self.timestamp}, {self.synonyms}, '
            f'is_derived={self.is_derived})'
        )

class Class(Type):
    """Represents a class in a modeling context.

    A Class is a type that defines a blueprint for objects. It can have attributes, associations,
    and generalizations with other classes.

    Args:
        name (str): The name of the class.
        attributes (set[Property]): The set of attributes associated with the class (set() as default).
        methods (set[Method]): The set of methods of the class (set() as default).
        is_abstract (bool): Indicates whether the class is abstract (False as default).
        is_read_only (bool): Indicates whether the class is read only (False as default).
        timestamp (datetime): Object creation datetime (default is current time).
        synonyms (List[str]): List of synonyms of the class (None as default).
        is_derived (bool): Inherited from NamedElement, indicates whether the element is derived (False as default).

    Attributes:
        name (str): Inherited from Type, represents the name of the class.
        attributes (set[Property]): The set of attributes associated with the class (set() as default).
        methods (set[Method]): The set of methods of the class (set() as default).
        is_abstract (bool): Indicates whether the class is abstract (False as default).
        is_read_only (bool): Indicates whether the class is read only (False as default).
        __associations (set[Association]): Set of associations involving the class.
        __generalizations (set[Generalization]): Set of generalizations involving the class.
        timestamp (datetime): Inherited from NamedElement; object creation datetime (default is current time).
        synonyms (List[str]): List of synonyms of the class (None as default).
        is_derived (bool): Inherited from NamedElement, indicates whether the element is derived (False as default).
    """

    def __init__(self, name: str, attributes: set[Property] = None, methods: set[Method] = None,
                 is_abstract: bool= False, is_read_only: bool= False, timestamp: int = None,
                synonyms: List[str] = None, is_derived: bool = False):
        super().__init__(name, timestamp, synonyms, is_derived=is_derived)
        self.is_abstract: bool = is_abstract
        self.is_read_only: bool = is_read_only
        self.attributes: set[Property] = attributes if attributes is not None else set()
        self.methods: set[Method] = methods if methods is not None else set()
        self.__associations: set[Association] = set()
        self.__generalizations: set[Generalization] = set()

    @property
    def attributes(self) -> set[Property]:
        """set[Property]: Get the attributes of the class."""
        return self.__attributes

    @attributes.setter
    def attributes(self, attributes: set[Property]):
        """
        set[Property]: Set the attributes of the class.
        
        Raises:
            ValueError: if two attributes have the same name.
            ValueError: if two attributes are id.
        """
        if attributes is not None:
            names_seen = set()
            duplicates = set()
            id_counter = 0

            for attribute in attributes:
                if attribute.name in names_seen:
                    duplicates.add(attribute.name)
                names_seen.add(attribute.name)

                if attribute.is_id:
                    id_counter += 1

            if duplicates:
                raise ValueError(f"A class cannot have attributes with duplicate names: {', '.join(duplicates)}")

            if id_counter > 1:
                raise ValueError("A class cannot have more than one attribute marked as 'id'")

            for attribute in attributes:
                if attribute.owner and attribute.owner != self:
                    attribute.owner.attributes.discard(attribute)
                attribute.owner = self
            self.__attributes = attributes
        else:
            self.__attributes = set()

    @property
    def methods(self) -> set[Method]:
        """set[Method]: Get the methods of the class."""
        return self.__methods

    @methods.setter
    def methods(self, methods: set[Method]):
        """
        set[Method]: Set the methods of the class.
        
        Raises:
            ValueError: if two methods have the same name.
        """
        if methods is not None:
            names_seen = set()
            duplicates = set()

            for method in methods:
                if method.name in names_seen:
                    duplicates.add(method.name)
                names_seen.add(method.name)

            if duplicates:
                raise ValueError(f"A class cannot have methods with duplicate names: {', '.join(duplicates)}")

            for method in methods:
                method.owner = self
            self.__methods = methods
        else:
            self.__methods = set()

    def add_method(self, method: Method):
        """
        Method: Add a method to the set of class methods.
        
        Raises:
            ValueError: if the method name already exist.
        """
        if self.methods is not None:
            if method.name in [method.name for method in self.methods]:
                raise ValueError(f"A class cannot have two methods with the same name: '{method.name}'")
        method.owner = self
        self.methods.add(method)

    def all_attributes(self) -> set[Property]:
        """set[Property]: Get all attributes, including inherited ones."""
        inherited_attributes: set[Property] = self.inherited_attributes()
        return self.__attributes | inherited_attributes

    def add_attribute(self, attribute: Property):
        """
        Property: Add an attribute to the set of class attributes.
        
        Raises:
            ValueError: if the attribute name already exist.
        """
        if self.attributes is not None:
            if attribute.name in [attribute.name for attribute in self.attributes]:
                raise ValueError(f"A class cannot have two attributes with the same name: '{attribute.name}'")
        if attribute.owner and attribute.owner != self:
            attribute.owner.attributes.discard(attribute)
        attribute.owner = self
        self.attributes.add(attribute)

    @property
    def is_abstract(self) -> bool:
        """bool: Get whether the class is abstract."""
        return self.__is_abstract

    @is_abstract.setter
    def is_abstract(self, is_abstract: bool):
        """bool: Set whether the class is abstract."""
        self.__is_abstract = is_abstract

    @property
    def is_read_only(self) -> bool:
        """bool: Get whether the class is read only."""
        return self.__is_read_only

    @is_read_only.setter
    def is_read_only(self, is_read_only: bool):
        """bool: Set whether the class is read only."""
        self.__is_read_only = is_read_only

    @property
    def associations(self) -> set:
        """set[Association]: Get the set of associations involving the class."""
        return self.__associations

    def _add_association(self, association):
        """Association: Add an association to the set of class associations."""
        self.__associations.add(association)

    def _delete_association(self, association):
        """Association: Remove an association to the set of class associations."""
        self.__associations.discard(association)

    @property
    def generalizations(self) -> set:
        """set[Generalization]: Get the set of generalizations involving the class."""
        return self.__generalizations

    def _add_generalization(self, generalization):
        """Generalization: Add a generalization to the set of class generalizations."""
        self.__generalizations.add(generalization)

    def _delete_generalization(self, generalization):
        """Generalization: Remove a generalization to the set of class generalizations."""
        self.__generalizations.discard(generalization)

    def inherited_attributes(self) -> set[Property]:
        """set[Property]: Get the set of inherited attributes."""
        inherited_attributes = set()
        for parent in self.all_parents():
            inherited_attributes.update(parent.attributes)
        return inherited_attributes

    def association_ends(self) -> set:
        """set[Property]: Get the set of association ends of the class."""
        ends = set()
        for association in self.__associations:
            aends = association.ends
            ends.update(aends)
            l_aends = list(aends)
            if not(len(l_aends) == 2 and l_aends[0].type == l_aends[1].type):
                for end in aends:
                    if end.type == self:
                        ends.discard(end)
        return ends

    def all_association_ends(self) -> set[Property]:
        """set[Property]: Get the set of direct and indirect association ends of the class."""
        all_ends = self.association_ends()
        for parent in self.all_parents():
            ends = parent.association_ends()
            all_ends.update(ends)
        return all_ends

    def parents(self) -> set:
        """set[Class]: Get the set of direct parents of the class."""
        parents = set()
        for generalization in self.__generalizations:
            if generalization.general != self:
                parents.add(generalization.general)
        return parents

    def all_parents(self) -> set:
        """set[Class]: Get the set of direct and indirect parents of the class."""
        all_parents = set()
        all_parents.update(self.parents())
        for parent in self.parents():
            all_parents.update(parent.all_parents())
        return all_parents

    def specializations(self) -> set:
        """set[Class]: Get the set of direct specializations (children) of the class."""
        specializations = set()
        for generalization in self.__generalizations:
            if generalization.specific != self:
                specializations.add(generalization.specific)
        return specializations

    def all_specializations(self) -> set:
        """set[Class]: Get the set of direct and indirect specializations (children) of the class."""
        all_spec = set()
        all_spec.update(self.specializations())
        for specialization in self.specializations():
            all_spec.update(specialization.all_specializations())
        return all_spec

    def id_attribute(self) -> Property:
        """Property: Get the id attribute of the class."""
        for attribute in self.attributes:
            if attribute.is_id:
                return attribute
        return None

    def __repr__(self):
        return (
                f'Class({self.name}, {self.attributes}, {self.methods}, {self.timestamp}, {self.synonyms}, '
                f'is_abstract={self.is_abstract}, is_derived={self.is_derived})'
        )


class Association(NamedElement):
    """Represents an association between classes.

    An Association defines a relationship between classes and is composed of two or more ends,
    each associated with a class. An association must have more than one end.

    Args:
        name (str): The name of the association.
        ends (set[Property]): The set of ends related to the association.
        timestamp (datetime): Object creation datetime (default is current time).
        synonyms (List[str]): List of synonyms of the association (None as default).
        is_derived (bool): Inherited from NamedElement, indicates whether the element is derived (False as default).
        
    Attributes:
        name (str): Inherited from NamedElement, represents the name of the association.
        ends (set[Property]): The set of ends related to the association.
        timestamp (datetime): Inherited from NamedElement; object creation datetime (default is current time).
        synonyms (List[str]): List of synonyms of the association (None as default).
        is_derived (bool): Inherited from NamedElement, indicates whether the element is derived (False as default).
    """

    def __init__(self, name: str, ends: set[Property], timestamp: int = None, synonyms: List[str] = None,
                is_derived: bool = False):
        super().__init__(name, timestamp, synonyms, is_derived=is_derived)
        self.ends: set[Property] = ends

    @property
    def ends(self) -> set[Property]:
        """set[Property]: Get the ends of the association."""
        return self.__ends

    @ends.setter
    def ends(self, ends: set[Property]):
        """
        set[Property]: Set the ends of the association. Two or more ends are required.
        
        Raises:
            ValueError: if an association has less than two ends.
        """
        if len(ends) <= 1:
            raise ValueError("An association must have more than one end")
        if hasattr(self, "ends"):
            for end in self.ends:
                end.type._delete_association(association=self)
        for end in ends:
            end.owner = self
            end.type._add_association(association=self)
        self.__ends = ends

    def __repr__(self):
        return f'Association({self.name}, {self.ends}, {self.timestamp}, {self.synonyms}, is_derived={self.is_derived})'

class BinaryAssociation(Association):
    """Represents a binary association between two classes.

    A BinaryAssociation is a specialized form of Association that specifically involves
    two ends, each associated with a class. It enforces constraints on the association,
    such as having exactly two ends. Exactly two ends are required 

    Args:
        name (str): The name of the binary association.
        ends (set[Property]): The set of ends related to the binary association.
        timestamp (datetime): Object creation datetime (default is current time).
        synonyms (List[str]): List of synonyms of the binary association (None as default).
        is_derived (bool): Inherited from NamedElement, indicates whether the element is derived (False as default).

    Attributes:
        name (str): Inherited from Association, represents the name of the binary association.
        ends (set[Property]): Inherited from NamedElement, represents the set of ends related to the binary association.
        timestamp (datetime): Inherited from NamedElement; object creation datetime (default is current time).
        synonyms (List[str]): List of synonyms of the binary association (None as default).
        is_derived (bool): Inherited from NamedElement, indicates whether the element is derived (False as default).
    """

    @Association.ends.setter
    def ends(self, ends: set[Property]):
        """set[Property]: Set the ends of the association.
        
        Raises:
            ValueError: if the associaiton ends are not exactly two, or if both ends are tagged as agregation, or 
            if both ends are tagged as composition.
        """
        if len(ends) != 2:
            raise ValueError("A binary association must have exactly two ends")
        if list(ends)[0].is_composite is True and list(ends)[1].is_composite is True:
            raise ValueError("The composition attribute cannot be tagged at both ends")
        super(BinaryAssociation, BinaryAssociation).ends.fset(self, ends)

    def __repr__(self):
        return f'BinaryAssociation({self.name}, {self.ends}, {self.timestamp}, {self.synonyms}, is_derived={self.is_derived})'

class AssociationClass(Class):
    # Class that has an association nature
    """An AssociationClass is a class that that has an association nature.
    It inherits from Class and is associated with an underlying Association.

    Args:
        name (str): The name of the association class.
        attributes (set[Property]): The set of attributes associated with the association class.
        association (Association): The underlying association linked to the association class.
        timestamp (datetime): Object creation datetime (default is current time).
        synonyms (List[str]): List of synonyms of the association class (None as default).
        is_derived (bool): Inherited from NamedElement, indicates whether the element is derived (False as default).

    Attributes:
        name (str): Inherited from Class, represents the name of the association class.
        attributes (set[Property]): Inherited from Class, represents the set of attributes associated with the association class.
        association (Association): The underlying association linked to the association class.
        timestamp (datetime): Inherited from NamedElement; object creation datetime (default is current time).
        synonyms (List[str]): List of synonyms of the association class (None as default).
        is_derived (bool): Inherited from NamedElement, indicates whether the element is derived (False as default).
    """

    def __init__(self, name: str, attributes: set[Property], association: Association, timestamp: int = None,
                 synonyms: List[str] = None, is_derived: bool = False):
        super().__init__(name, attributes, timestamp, synonyms, is_derived=is_derived)
        self.association: Association = association

    @property
    def association(self) -> Association:
        """Association: Get the underlying association of the association class."""
        return self.__association

    @association.setter
    def association(self, association: Association):
        """Association: Set the underlying association of the association class."""
        self.__association = association

    def __repr__(self):
        return (
            f'AssociationClass({self.name}, {self.attributes}, {self.association}, {self.timestamp}, '
            f'{self.synonyms}, is_derived={self.is_derived})'
        )

class Generalization(Element):
    """Represents a generalization relationship between two classes.

    A Generalization is a relationship between two classes, where one class (specific)
    inherits attributes and behaviors from another class (general).

    Args:
        general (Class): The general (parent) class in the generalization relationship.
        specific (Class): The specific (child) class in the generalization relationship.
        timestamp (datetime): Object creation datetime (default is current time).
    
    Attributes:
        general (Class): The general (parent) class in the generalization relationship.
        specific (Class): The specific (child) class in the generalization relationship.
        timestamp (datetime): Inherited from NamedElement; object creation datetime (default is current time).
    """

    def __init__(self, general: Class, specific: Class, timestamp: int = None):
        super().__init__(timestamp)
        self.general: Class = general
        self.specific: Class = specific

    @property
    def general(self) -> Class:
        """Class: Get the general (parent) class."""
        return self.__general

    @general.setter
    def general(self, general: Class):
        """Class: Set the general (parent) class."""
        if hasattr(self, "general"):
            self.general._delete_generalization(generalization=self)
        general._add_generalization(generalization=self)
        self.__general = general

    @property
    def specific(self) -> Class:
        """Class: Get the specific (child) class."""
        return self.__specific

    @specific.setter
    def specific(self, specific: Class):
        """
        Class: Set the specific (child) class.
        
        Raises:
            ValueError: if the general class is equal to the specific class
        """
        if specific == self.general:
            raise ValueError("A class cannot be a generalization of itself")
        if hasattr(self, "specific"):
            self.specific._delete_generalization(generalization=self)
        specific._add_generalization(generalization=self)
        self.__specific = specific

    def __repr__(self):
        return f'Generalization({self.general}, {self.specific}, {self.timestamp})'

class GeneralizationSet(NamedElement):
    """Represents a set of generalization relationships.

    Args:
        name (str): The name of the generalization set.
        generalizations (set[Generalization]): The set of generalization relationships in the set.
        is_disjoint (bool): Indicates whether the set is disjoint (instances cannot belong to more than one class
            in the set).
        is_complete (bool): Indicates whether the set is complete (every instance of the superclass must belong to
            a subclass).
        timestamp (datetime): Object creation datetime (default is current time).
        synonyms (List[str]): List of synonyms of the generalization set (None as default).
        is_derived (bool): Inherited from NamedElement, indicates whether the element is derived (False as default).

    Attributes:
        name (str): Inherited from NamedElement, represents the name of the generalization set.
        generalizations (set[Generalization]): The set of generalization relationships in the set.
        is_disjoint (bool): Indicates whether the set is disjoint (instances cannot belong to more than one class
            in the set).
        is_complete (bool): Indicates whether the set is complete (every instance of the superclass must belong to
            a subclass).
        timestamp (datetime): Inherited from NamedElement; object creation datetime (default is current time).
        synonyms (List[str]): List of synonyms of the generalization set (None as default).
        is_derived (bool): Inherited from NamedElement, indicates whether the element is derived (False as default).
    """

    def __init__(self, name: str, generalizations: set[Generalization], is_disjoint: bool, is_complete: bool,
                timestamp: int = None, synonyms: List[str] = None, is_derived: bool = False):
        super().__init__(name, timestamp, synonyms, is_derived=is_derived)
        self.generalizations: set[Generalization] = generalizations
        self.is_disjoint: bool = is_disjoint
        self.is_complete: bool = is_complete

    @property
    def generalizations(self) -> set[Generalization]:
        """set[Generalization]: Get the generalization relationships."""
        return self.__generalizations

    @generalizations.setter
    def generalizations(self, generalizations: set[Generalization]):
        """set[Generalization]: Set the generalization relationships."""
        self.__generalizations = generalizations

    @property
    def is_disjoint(self) -> bool:
        """bool: Get whether the set is disjoint."""
        return self.__is_disjoint

    @is_disjoint.setter
    def is_disjoint(self, is_disjoint: bool):
        """bool: Set whether the set is disjoint."""
        self.__is_disjoint = is_disjoint

    @property
    def is_complete(self) -> bool:
        """bool: Get whether the set is complete."""
        return self.__is_complete

    @is_complete.setter
    def is_complete(self, is_complete: bool):
        """bool: Set whether the set is complete."""
        self.__is_complete = is_complete

    def __repr__(self):
        return (
            f'GeneralizationSet({self.name}, {self.generalizations}, '
            f'is_disjoint={self.is_disjoint}, is_complete={self.is_complete}, {self.timestamp}, '
            f'{self.synonyms}, is_derived={self.is_derived})'
        )

class Package(NamedElement):
    """A Package is a grouping mechanism that allows organizing and managing a set of NamedElements.

    Attributes:
        name (str): The name of the package.
        elements (set[NamedElement]): The set of elements contained in the package.
        timestamp (datetime): Object creation datetime (default is current time).
        synonyms (List[str]): List of synonyms of the package (None as default).
        is_derived (bool): Inherited from NamedElement, indicates whether the element is derived (False as default).
    
    Attributes:
        name (str): Inherited from NamedElement, represents the name of the package.
        elements (set[NamedElement]): The set of elements contained in the package.
        timestamp (datetime): Inherited from NamedElement; object creation datetime (default is current time).
        synonyms (List[str]): List of synonyms of the package (None as default).
        is_derived (bool): Inherited from NamedElement, indicates whether the element is derived (False as default).
    """

    def __init__(self, name: str, elements: set[NamedElement], timestamp: int = None, synonyms: List[str] = None,
                is_derived: bool = False):
        super().__init__(name, timestamp, synonyms, is_derived=is_derived)
        self.elements: set[NamedElement] = elements

    @property
    def elements(self) -> set[NamedElement]:
        """set[NamedElement]: Get the named elements contained in the package."""
        return self.__elements

    @elements.setter
    def elements(self, elements: set[NamedElement]):
        """set[NamedElement]: Set the named elements contained in the package."""
        self.__elements = elements

    def get_classes(self) -> set[Class]:
        """set[Class]: Get all classes within the package."""
        return {element for element in self.elements if isinstance(element, Class)}

    def get_associations(self) -> set[Association]:
        """set[Association]: Get all associations within the package."""
        return {element for element in self.elements if isinstance(element, Association)}

    def get_generalizations(self) -> set[Generalization]:
        """set[Generalization]: Get all generalizations within the package."""
        return {element for element in self.elements if isinstance(element, Generalization)}

    def get_enumerations(self) -> set[Enumeration]:
        """set[Enumeration]: Get all enumerations within the package."""
        return {element for element in self.elements if isinstance(element, Enumeration)}

    def __repr__(self):
        return f'Package({self.name}, {self.elements}), {self.timestamp}, {self.synonyms}, is_derived={self.is_derived}'

class Constraint(NamedElement):
    """A Constraint is a statement that restricts or defines conditions on the behavior,
    structure, or other aspects of the modeled system.

    Args:
        name (str): The name of the constraint.
        context (Class): The class to which the constraint is associated.
        expression (str): The expression or condition defined by the constraint.
        language (str): The language in which the constraint expression is written.
        timestamp (datetime): Object creation datetime (default is current time).
        synonyms (List[str]): List of synonyms of the constraint (None as default).
        is_derived (bool): Inherited from NamedElement, indicates whether the element is derived (False as default).

    Attributes:
        name (str): Inherited from NamedElement, represents the name of the constraint.
        context (Class): The class to which the constraint is associated.
        expression (str): The expression or condition defined by the constraint.
        language (str): The language in which the constraint expression is written.
        timestamp (datetime): Inherited from NamedElement; object creation datetime (default is current time).
        synonyms (List[str]): List of synonyms of the constraint (None as default).
        is_derived (bool): Inherited from NamedElement, indicates whether the element is derived (False as default).
    """

    def __init__(self, name: str, context: Class, expression: Any, language: str, timestamp: int = None,
                 synonyms: List[str] = None, is_derived: bool = False):
        super().__init__(name, timestamp, synonyms, is_derived=is_derived)
        self.context: Class = context
        self.expression: str = expression
        self.language: str = language

    @property
    def context(self) -> Class:
        """Class: Get the class to which the constraint is associated."""
        return self.__context

    @context.setter
    def context(self, context: Class):
        """Class: Set the class to which the constraint is associated."""
        self.__context = context

    @property
    def expression(self) -> str:
        """str: Get the expression or condition defined by the constraint."""
        return self.__expression

    @expression.setter
    def expression(self, expression: Any):
        """str: Set the expression or condition defined by the constraint."""
        self.__expression = expression

    @property
    def language(self) -> str:
        """str: Get the language in which the constraint expression is written."""
        return self.__language

    @language.setter
    def language(self, language: str):
        """str: Set the language in which the constraint expression is written."""
        self.__language = language

    def __repr__(self):
        return (
            f'Constraint({self.name}, {self.context.name}, {self.language}, {self.expression}, '
            f'{self.timestamp}, is_derived={self.is_derived})'
        )

class Model(NamedElement):
    """A model is the root element. A model is the root element. There are different types of models
    that inherit from this class. For example, DomainModel, ObjectModel, or GUIModel.

    Args:
        name (str): The name of the model.
        timestamp (datetime): Object creation datetime (default is current time).
        synonyms (List[str]): List of synonyms of the model (None as default).
        is_derived (bool): Inherited from NamedElement, indicates whether the element is derived (False as default).
        
    Attributes:
        name (str): Inherited from NamedElement, represents the name of the model.
        timestamp (datetime): Inherited from NamedElement; object creation datetime (default is current time).
        synonyms (List[str]): List of synonyms of the model (None as default).
        is_derived (bool): Inherited from NamedElement, indicates whether the element is derived (False as default).
    """
    def __init__(self, name: str, timestamp: int = None, synonyms: List[str] = None, is_derived: bool = False):
        super().__init__(name, timestamp, synonyms, is_derived=is_derived)

class DomainModel(Model):
    """A domain model comprises a number of types, associations, 
    generalizations, packages, constraints, and others.

    Args:
        name (str): The name of the domain model.
        types (set[Type]): The set of types (classes and datatypes) in the domain model (set() as default).
        associations (set[Association]): The set of associations in the domain model (set() as default).
        generalizations (set[Generalization]): The set of generalizations in the domain model (set() as default).
        packages (set[Package]): The set of packages in the domain model (set() as default).
        constraints (set[Constraint]): The set of constraints in the domain model (set() as default).
        timestamp (datetime): Object creation datetime (default is current time).
        synonyms (List[str]): List of synonyms of the domain model (None as default).
        is_derived (bool): Inherited from NamedElement, indicates whether the element is derived (False as default).

    Attributes:
        name (str): Inherited from NamedElement, represents the name of the domain model.
        types (set[Type]): The set of types (classes and datatypes) in the domain model (set() as default).
        associations (set[Association]): The set of associations in the domain model (set() as default).
        generalizations (set[Generalization]): The set of generalizations in the domain model (set() as default).
        packages (set[Package]): The set of packages in the domain model (set() as default).
        constraints (set[Constraint]): The set of constraints in the domain model (set() as default).
        timestamp (datetime): Inherited from NamedElement; object creation datetime (default is current time).
        synonyms (List[str]): List of synonyms of the domain model (None as default).
        is_derived (bool): Inherited from NamedElement, indicates whether the element is derived (False as default).
    """

    def __init__(self, name: str, types: set[Type] = None, associations: set[Association] = None,
                generalizations: set[Generalization] = None, packages: set[Package] = None,
                constraints: set[Constraint] = None, timestamp: int = None, synonyms: List[str] = None,
                is_derived: bool = False):
        super().__init__(name, timestamp, synonyms, is_derived=is_derived)
        self.types: set[Type] = types if types is not None else set()
        self.packages: set[Package] = packages if packages is not None else set()
        self.constraints: set[Constraint] = constraints if constraints is not None else set()
        self.associations: set[Association] = associations if associations is not None else set()
        self.generalizations: set[Generalization] = generalizations if generalizations is not None else set()

    @property
    def types(self) -> set[Type]:
        """set[Type]: Get the set of types in the domain model."""
        return self.__types

    @types.setter
    def types(self, types: set[Type]):
        """
        set[Type]: Set the set of types in the domain model, including primitive data types.
        
        Raises:
            ValueError: if there are two types with the same name.
        """
        types = types | primitive_data_types
        names_seen = set()
        duplicates = set()

        for type_ in types:
            if type_.name in names_seen:
                duplicates.add(type_.name)
            names_seen.add(type_.name)

        if duplicates:
            raise ValueError(f"The model cannot have types with duplicate names: {', '.join(duplicates)}")
        self.__types = types

    def get_type_by_name(self, type_name: str) -> Type:
        """Type: Gets an Type by name."""
        return next(
            (type_element for type_element in self.types if type_element.name == type_name), None
            )

    def add_type(self, type_: Type):
        """Type: Add a type (Class or DataType) to the set of types of the model."""
        self.types = self.types | {type_}

    @property
    def associations(self) -> set[Association]:
        """set[Association]: Get the set of associations in the domain model."""
        return self.__associations

    @associations.setter
    def associations(self, associations: set[Association]):
        """
        set[Association]: Set the set of associations in the domain model.
        
        Raises:
            ValueError: if there are two associations with the same name.
        """
        if associations is not None:
            names_seen = set()
            duplicates = set()

            for association in associations:
                if association.name in names_seen:
                    duplicates.add(association.name)
                names_seen.add(association.name)

            if duplicates:
                raise ValueError(f"The model cannot have associations with duplicate names: {', '.join(duplicates)}")

            self.__associations = associations
        else:
            self.__associations = set()

    def add_association(self, association: Association):
        """Association: Add an association to the set of associations of the model."""
        self.associations = self.associations | {association}

    @property
    def generalizations(self) -> set[Generalization]:
        """set[Generalization]: Get the set of generalizations in the domain model."""
        return self.__generalizations

    @generalizations.setter
    def generalizations(self, generalizations: set[Generalization]):
        """set[Generalization]: Set the set of generalizations in the domain model."""
        if generalizations is not None:
            self.__generalizations = generalizations
        else:
            self.__generalizations = set()

    def add_generalization(self, generalization: Generalization):
        """Generalization: Add a generalization to the set of generalizations of the model."""
        self.generalizations = self.generalizations | {generalization}

    def get_enumerations(self) -> set[Enumeration]:
        """set[Enumeration]: Get the set of enumerations in the domain model."""
        return {element for element in self.types if isinstance(element, Enumeration)}

    @property
    def packages(self) -> set[Package]:
        """set[Package]: Get the set of packages in the domain model."""
        return self.__packages

    @packages.setter
    def packages(self, packages: set[Package]):
        """
        set[Package]: Get the set of packages in the domain model.
        
        Raises:
            ValueError: if there are two packages with the same name.
        """
        if packages is not None:
            names_seen = set()
            duplicates = set()

            for package in packages:
                if package.name in names_seen:
                    duplicates.add(package.name)
                names_seen.add(package.name)

            if duplicates:
                raise ValueError(f"The model cannot have packages with duplicate names: {', '.join(duplicates)}")

            self.__packages = packages
        else:
            self.__packages = set()

    @property
    def constraints(self) -> set[Constraint]:
        """set[Constraint]: Get the set of constraints in the domain model."""
        return self.__constraints

    @constraints.setter
    def constraints(self, constraints: set[Constraint]):
        """
        set[Constraint]: Get the set of constraints in the domain model.
        
        Raises:
            ValueError: if there are two constraints with the same name.
        """
        if constraints is not None:
            names = [constraint.name for constraint in constraints]
            if len(names) != len(set(names)):
                raise ValueError("The model cannot have two constraints with the same name")
            self.__constraints = constraints
        else:
            self.__constraints = set()

    def get_classes(self) -> set[Class]:
        """set[Class]: Get all classes within the domain model."""
        return {element for element in self.types if isinstance(element, Class)}

    def get_class_by_name(self, class_name: str) -> Class:
        """Class: Gets a class by name."""
        return next(
            (element for element in self.types if isinstance(element, Class) and
             element.name == class_name), None
            )

    def classes_sorted_by_inheritance(self) -> list[Class]:
        """list[Class]: Get the list of classes ordered by inheritance."""
        from besser.utilities import sort_by_timestamp
        classes = sort_by_timestamp(self.get_classes())
        # Set up a dependency graph
        child_map = {cl: set() for cl in classes}
        # Populating the child_map based on generalizations (edges in top-sort graph)
        for cl in classes:
            for generalization in cl.generalizations:
                child_map[generalization.general].add(cl)
        # Helper function for DFS
        def dfs(cl, visited, sorted_list):
            visited.add(cl)
            for child in child_map[cl]:
                if child not in visited:
                    dfs(child, visited, sorted_list)
            sorted_list.append(cl)
        # Perform DFS from each node that hasn't been visited yet
        visited = set()
        sorted_list = []
        for cl in classes:
            if cl not in visited:
                dfs(cl, visited, sorted_list)
        sorted_list.reverse()
        return sorted_list

    def __repr__(self):
        return (
            f'DomainModel({self.name}, {self.types}, {self.associations}, {self.generalizations}, '
            f'{self.packages}, {self.constraints}, {self.timestamp}, {self.synonyms})'
            f'is_derived={self.is_derived}'
        )<|MERGE_RESOLUTION|>--- conflicted
+++ resolved
@@ -41,19 +41,12 @@
 
     def __init__(self, name: str, timestamp: datetime = None, synonyms: List[str] = None,
                  visibility: str = "public", is_derived: bool = False):
-<<<<<<< HEAD
         super().__init__(timestamp)
         self.name: str = name
         self.synonyms: List[str] = synonyms
         self.visibility: str = visibility
         self.is_derived: bool = is_derived
-=======
-        super().__init__(timestamp)  # Call Element's __init__ with timestamp
-        self.__name: str = name
-        self.__synonyms: List[str] = synonyms
-        self.__visibility: str = visibility
-        self.__is_derived: bool = is_derived
->>>>>>> db7cee38
+
 
     @property
     def name(self) -> str:
